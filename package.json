{
  "name": "web-prover-circuits",
<<<<<<< HEAD
=======
  "version": "0.2.2",
>>>>>>> 3f802da6
  "description": "ZK Circuits for WebProofs",
  "version": "0.2.2",
  "license": "Apache-2.0",
  "scripts": {
    "test": "npx mocha",
    "par-test": "npx mocha --parallel"
  },
  "dependencies": {
    "@zk-email/circuits": "^6.1.1",
    "circomlib": "^2.0.5",
    "parser-attestor": "github:pluto/parser-attestor#b9feeeb240ddf867da85198de7d59e73cba4b008",
    "aes-proof": "github:pluto/aes-proof#1d08e13ea4f381649cdff83f56d93444008b6548"
<<<<<<< HEAD
  },
  "devDependencies": {
    "circomkit": "0.3.0",
    "snarkjs": "0.7.4",
    "typescript": "5.6.2",
    "@types/node": "22.5.4",
    "mocha": "10.7.3",
    "@types/mocha": "^10.0.1",
    "poseidon-lite": "0.3.0",
    "ts-node": "^10.9.1",
    "@semantic-release/commit-analyzer": "^11.1.0",
    "@semantic-release/git": "^10.0.1",
    "@semantic-release/github": "^9.2.6",
    "@semantic-release/npm": "^11.0.2",
    "@semantic-release/release-notes-generator": "^12.1.0",
    "semantic-release": "^23.0.2"
  },
  "repository": {
    "type": "git",
    "url": "https://github.com/pluto/web-prover-circuits.git"
=======
>>>>>>> 3f802da6
  }
}<|MERGE_RESOLUTION|>--- conflicted
+++ resolved
@@ -1,12 +1,12 @@
 {
   "name": "web-prover-circuits",
-<<<<<<< HEAD
-=======
-  "version": "0.2.2",
->>>>>>> 3f802da6
   "description": "ZK Circuits for WebProofs",
   "version": "0.2.2",
   "license": "Apache-2.0",
+  "repository": {
+    "type": "git",
+    "url": "https://github.com/pluto/web-prover-circuits.git"
+  },
   "scripts": {
     "test": "npx mocha",
     "par-test": "npx mocha --parallel"
@@ -16,7 +16,6 @@
     "circomlib": "^2.0.5",
     "parser-attestor": "github:pluto/parser-attestor#b9feeeb240ddf867da85198de7d59e73cba4b008",
     "aes-proof": "github:pluto/aes-proof#1d08e13ea4f381649cdff83f56d93444008b6548"
-<<<<<<< HEAD
   },
   "devDependencies": {
     "circomkit": "0.3.0",
@@ -33,11 +32,5 @@
     "@semantic-release/npm": "^11.0.2",
     "@semantic-release/release-notes-generator": "^12.1.0",
     "semantic-release": "^23.0.2"
-  },
-  "repository": {
-    "type": "git",
-    "url": "https://github.com/pluto/web-prover-circuits.git"
-=======
->>>>>>> 3f802da6
   }
 }