{
  "name": "web-prover-circuits",
<<<<<<< HEAD
  "description": "Circuits for web-prover",
  "version": "0.1.0",
  "license": "Apache-2.0",
  "scripts": {
    "test": "npx mocha",
    "par-test": "npx mocha --parallel"
  },
  "dependencies": {
    "@zk-email/circuits": "^6.1.1",
    "circomlib": "^2.0.5"
  },
  "devDependencies": {
    "circomkit": "0.3.0",
    "snarkjs": "0.7.4",
    "typescript": "5.6.2",
    "@types/node": "22.5.4",
    "mocha": "10.7.3",
    "@types/mocha": "^10.0.1",
    "poseidon-lite": "0.3.0",
    "ts-node": "^10.9.1"
  },
  "repository": {
    "type": "git",
    "url": "https://github.com/pluto/extractor.git"
=======
  "version": "0.2.1",
  "description": "ZK Circuits for WebProofs",
  "dependencies": {
    "parser-attestor": "github:pluto/parser-attestor#b9feeeb240ddf867da85198de7d59e73cba4b008",
    "aes-proof": "github:pluto/aes-proof#1d08e13ea4f381649cdff83f56d93444008b6548"
  },
  "devDependencies": {
    "@semantic-release/commit-analyzer": "^11.1.0",
    "@semantic-release/git": "^10.0.1",
    "@semantic-release/github": "^9.2.6",
    "@semantic-release/npm": "^11.0.2",
    "@semantic-release/release-notes-generator": "^12.1.0",
    "semantic-release": "^23.0.2"
>>>>>>> 7b0e910c
  }
}<|MERGE_RESOLUTION|>--- conflicted
+++ resolved
@@ -1,8 +1,7 @@
 {
   "name": "web-prover-circuits",
-<<<<<<< HEAD
-  "description": "Circuits for web-prover",
-  "version": "0.1.0",
+  "description": "ZK Circuits for WebProofs",
+  "version": "0.2.1",
   "license": "Apache-2.0",
   "scripts": {
     "test": "npx mocha",
@@ -20,25 +19,16 @@
     "mocha": "10.7.3",
     "@types/mocha": "^10.0.1",
     "poseidon-lite": "0.3.0",
-    "ts-node": "^10.9.1"
-  },
-  "repository": {
-    "type": "git",
-    "url": "https://github.com/pluto/extractor.git"
-=======
-  "version": "0.2.1",
-  "description": "ZK Circuits for WebProofs",
-  "dependencies": {
-    "parser-attestor": "github:pluto/parser-attestor#b9feeeb240ddf867da85198de7d59e73cba4b008",
-    "aes-proof": "github:pluto/aes-proof#1d08e13ea4f381649cdff83f56d93444008b6548"
-  },
-  "devDependencies": {
+    "ts-node": "^10.9.1",
     "@semantic-release/commit-analyzer": "^11.1.0",
     "@semantic-release/git": "^10.0.1",
     "@semantic-release/github": "^9.2.6",
     "@semantic-release/npm": "^11.0.2",
     "@semantic-release/release-notes-generator": "^12.1.0",
     "semantic-release": "^23.0.2"
->>>>>>> 7b0e910c
+  },
+  "repository": {
+    "type": "git",
+    "url": "https://github.com/pluto/web-prover-circuits.git"
   }
 }